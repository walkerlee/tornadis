#!/usr/bin/env python
# -*- coding: utf-8 -*-

import tornado.testing
import tornado.ioloop
import tornado.queues
import errno
import socket
from tornadis.connection import Connection
from tornadis.utils import format_args_in_redis_protocol
from support import test_redis_or_raise_skiptest
from support import test_redis_uds_or_raise_skiptest
import hiredis
import functools
import random
import six


BIG_VALUE = six.b("".join(["%i" % random.randint(0, 9)
                           for x in range(0, 1000000)]))


class FakeSocketObject(object):

    def __init__(self, *args, **kwargs):
        cls = socket._socket.socket
        self.__socket = cls(*args, **kwargs)

    def setblocking(self, *args, **kwargs):
        return self.__socket.setblocking(*args, **kwargs)

    def connect(self, *args, **kwargs):
        return self.__socket.connect(*args, **kwargs)

    def fileno(self, *args, **kwargs):
        return self.__socket.fileno(*args, **kwargs)

    def close(self, *args, **kwargs):
        return self.__socket.close(*args, **kwargs)

    def getsockopt(self, *args, **kwargs):
        return self.__socket.getsockopt(*args, **kwargs)

    def setsockopt(self, *args, **kwargs):
        return self.__socket.setsockopt(*args, **kwargs)

    def recv(self, *args, **kwargs):
        return self.__socket.recv(*args, **kwargs)

    def send(self, *args, **kwargs):
        return self.__socket.send(*args, **kwargs)


class FakeSocketObject1(FakeSocketObject):

    def connect(self, *args, **kwargs):
        raise socket.error(errno.EWOULDBLOCK, "would block")


class FakeSocketObject2(FakeSocketObject):

    def __init__(self, *args, **kwargs):
        self.__first = True
        FakeSocketObject.__init__(self, *args, **kwargs)

    def send(self, *args, **kwargs):
        if self.__first:
            self.__first = False
            raise socket.error(errno.EWOULDBLOCK, "would block")
        else:
            return FakeSocketObject.send(self, *args, **kwargs)


class FakeSocketObject3(FakeSocketObject):

    def send(self, data):
        x = len(data)
        if x > 2:
            x = x / 2
        return FakeSocketObject.send(self, data[:x])


class FakeSocketObject4(FakeSocketObject):

    def __init__(self, *args, **kwargs):
        self.__first = True
        FakeSocketObject.__init__(self, *args, **kwargs)

    def recv(self, *args, **kwargs):
        if self.__first:
            self.__first = False
            raise socket.error(errno.EWOULDBLOCK, "would block")
        else:
            return FakeSocketObject.recv(self, *args, **kwargs)


def fake_socket_constructor(cls, *args, **kwargs):
    return cls(*args, **kwargs)


class AbstractConnectionTestCase(tornado.testing.AsyncTestCase):

    def setUp(self):
        test_redis_uds_or_raise_skiptest()
        super(AbstractConnectionTestCase, self).setUp()
        self.reader = hiredis.Reader()
<<<<<<< HEAD
        self.reply_queue = tornado.queues.Queue()
        self.replies = []

    def get_new_ioloop(self):
        return tornado.ioloop.IOLoop.instance()

    @tornado.testing.gen_test
    def test_init(self):
        c = Connection(self._read_cb, self._close_cb)
        yield c.connect()
        c.disconnect()
=======
        self.reply_queue = toro.Queue()
>>>>>>> 20ca57b7

    def _close_cb(self):
        pass

    def _read_cb(self, data):
        self.reader.feed(data)
        while True:
            reply = self.reader.gets()
            if reply is not False:
                self.reply_queue.put_nowait(reply)
            else:
                break


class UDSConnectionTestCase(AbstractConnectionTestCase):

    def setUp(self):
        test_redis_uds_or_raise_skiptest()
        super(UDSConnectionTestCase, self).setUp()

    def get_new_ioloop(self):
        return tornado.ioloop.IOLoop.instance()

    @tornado.testing.gen_test
    def test_init(self):
        c = Connection(self._read_cb, self._close_cb,
                       unix_domain_socket="/tmp/redis.sock")
        yield c.connect()
        c.disconnect()


class ConnectionTestCase(AbstractConnectionTestCase):

    def setUp(self):
        test_redis_or_raise_skiptest()
        super(ConnectionTestCase, self).setUp()
        self.replies = []

    def get_new_ioloop(self):
        return tornado.ioloop.IOLoop.instance()

    @tornado.testing.gen_test
    def test_init(self):
        c = Connection(self._read_cb, self._close_cb)
        yield c.connect()
        c.disconnect()

    @tornado.testing.gen_test
    def test_init_with_tcp_nodelay(self):
        c = Connection(self._read_cb, self._close_cb, tcp_nodelay=True)
        yield c.connect()
        c.disconnect()

    @tornado.testing.gen_test
    def test_write(self):
        yield self._test_basic_write()

    @tornado.testing.gen_test
    def test_bigwrite(self):
        c = Connection(self._read_cb, self._close_cb)
        yield c.connect()
        data1 = format_args_in_redis_protocol("SET", "___foobar", BIG_VALUE)
        c.write(data1)
        data2 = format_args_in_redis_protocol("GET", "___foobar")
        c.write(data2)
        reply1 = yield self.reply_queue.get()
        reply2 = yield self.reply_queue.get()
        self.assertEquals(reply1, b"OK")
        self.assertEquals(reply2, BIG_VALUE)
        c.disconnect()

    @tornado.testing.gen_test
    def test_bad_connect(self):
        c = Connection(self._read_cb, self._close_cb, host="bad_host__")
        res = yield c.connect()
        self.assertFalse(res)
        c.disconnect()

    @tornado.testing.gen_test
    def test_timeout_connect(self):
        orig_constructor = socket.socket
        socket.socket = functools.partial(fake_socket_constructor,
                                          FakeSocketObject1)
        c = Connection(self._read_cb, self._close_cb, connect_timeout=2)
        res = yield c.connect()
        self.assertFalse(res)
        socket.socket = orig_constructor

    @tornado.gen.coroutine
    def _test_basic_write(self):
        c = Connection(self._read_cb, self._close_cb, connect_timeout=2)
        yield c.connect()
        data1 = format_args_in_redis_protocol("PING")
        data2 = b"*1\r\b$4\r\nQUIT\r\n"
        c.write(data1)
        c.write(data2)
        reply1 = yield self.reply_queue.get()
        self.assertEquals(reply1, b"PONG")
        reply2 = yield self.reply_queue.get()
        self.assertEquals(reply2, b"OK")
        c.disconnect()

    @tornado.testing.gen_test
    def test_blocking_write(self):
        orig_constructor = socket.socket
        socket.socket = functools.partial(fake_socket_constructor,
                                          FakeSocketObject2)
        yield self._test_basic_write()
        socket.socket = orig_constructor

    @tornado.testing.gen_test
    def test_blocking_read(self):
        orig_constructor = socket.socket
        socket.socket = functools.partial(fake_socket_constructor,
                                          FakeSocketObject4)
        yield self._test_basic_write()
        socket.socket = orig_constructor

    @tornado.testing.gen_test
    def test_partial_write(self):
        if six.PY3:
            self.skipTest("Breaks the test suite under Python 3")
        orig_constructor = socket.socket
        socket.socket = functools.partial(fake_socket_constructor,
                                          FakeSocketObject3)
        yield self._test_basic_write()
        socket.socket = orig_constructor

    @tornado.testing.gen_test
    def test_write_on_closed_socket(self):
        c = Connection(self._read_cb, self._close_cb, connect_timeout=2)
        yield c.connect()
        data1 = format_args_in_redis_protocol("PING")
        data2 = b"*1\r\b$4\r\nQUIT\r\n"
        c.write(data1)
        c.write(data2)
        reply1 = yield self.reply_queue.get()
        self.assertEquals(reply1, b"PONG")
        reply2 = yield self.reply_queue.get()
        self.assertEquals(reply2, b"OK")
        c.write(data1)
        # Wait a short moment while the server closes the socket
        yield tornado.gen.sleep(.0001)
        c._handle_write()
        c._handle_read()
        self.assertFalse(c.is_connected())
        c.disconnect()

    @tornado.testing.gen_test
    def test_already_connected(self):
        c = Connection(self._read_cb, self._close_cb, connect_timeout=2)
        res = yield c.connect()
        self.assertTrue(res)
        res = yield c.connect()
        self.assertTrue(res)
        c.disconnect()<|MERGE_RESOLUTION|>--- conflicted
+++ resolved
@@ -104,21 +104,7 @@
         test_redis_uds_or_raise_skiptest()
         super(AbstractConnectionTestCase, self).setUp()
         self.reader = hiredis.Reader()
-<<<<<<< HEAD
         self.reply_queue = tornado.queues.Queue()
-        self.replies = []
-
-    def get_new_ioloop(self):
-        return tornado.ioloop.IOLoop.instance()
-
-    @tornado.testing.gen_test
-    def test_init(self):
-        c = Connection(self._read_cb, self._close_cb)
-        yield c.connect()
-        c.disconnect()
-=======
-        self.reply_queue = toro.Queue()
->>>>>>> 20ca57b7
 
     def _close_cb(self):
         pass
