#!/usr/bin/env python
# -*- coding: utf-8 -*-
#
# This file is part of tornadis library released under the MIT license.
# See the LICENSE file for more information.

import tornado.ioloop
import tornado.gen
<<<<<<< HEAD
import logging
=======
import toro
>>>>>>> 4d0ff16f

from tornadis.client import Client
from tornadis.exceptions import ConnectionError, ClientError


class PubSubClient(Client):
    """High level specific object to interact with pubsub redis.

    The call() method is forbidden with this object.

    More informations on the redis side: http://redis.io/topics/pubsub
    """

    def call(self, *args, **kwargs):
        raise ClientError("not allowed with PubSubClient object")

    def async_call(self, *args, **kwargs):
        raise ClientError("not allowed with PubSubClient object")

    def pubsub_subscribe(self, *args):
        """Subscribes to a list of channels.

        http://redis.io/topics/pubsub

        Args:
            *args: variable list of channels to subscribe.

        Returns:
            Future: Future with True as result if the subscribe is ok.

        Raises:
            ClientError: if you don't provide at least one channel

        Examples:

            >>> yield client.pubsub_subscribe("channel1", "channel2")
        """
        return self._pubsub_subscribe(b"SUBSCRIBE", *args)

    def pubsub_psubscribe(self, *args):
        """Subscribes to a list of patterns.

        http://redis.io/topics/pubsub

        Args:
            *args: variable list of patterns to subscribe.

        Returns:
            Future: Future with True as result if the subscribe is ok.

        Raises:
            ClientError: if you don't provide at least one pattern

        Examples:

            >>> yield client.pubsub_psubscribe("channel*", "foo*")
        """
        return self._pubsub_subscribe(b"PSUBSCRIBE", *args)

    @tornado.gen.coroutine
    def _pubsub_subscribe(self, command, *args):
        if len(args) == 0:
            raise ClientError("you must provide at least one argument")
        results = yield Client.call(self, command, *args,
                                    __multiple_replies=len(args))
        for reply in results:
            if isinstance(reply, ConnectionError) or len(reply) != 3 or \
                    reply[0].lower() != command.lower() or reply[2] == 0:
                raise tornado.gen.Return(False)
        self.subscribed = True
        raise tornado.gen.Return(True)

    def pubsub_unsubscribe(self, *args):
        """Unsubscribes from a list of channels.

        http://redis.io/topics/pubsub

        Args:
            *args: variable list of channels to unsubscribe.

        Returns:
            Future: Future with True as result if the unsubscribe is ok.

        Examples:

            >>> yield client.pubsub_unsubscribe("channel1", "channel2")
        """
        return self._pubsub_unsubscribe(b"UNSUBSCRIBE", *args)

    def pubsub_punsubscribe(self, *args):
        """Unsubscribes from a list of patterns.

        http://redis.io/topics/pubsub

        Args:
            *args: variable list of patterns to unsubscribe.

        Returns:
            Future: Future with True as result if the unsubscribe is ok.

        Examples:

            >>> yield client.pubsub_punsubscribe("channel*", "foo*")

        """
        return self._pubsub_unsubscribe(b"PUNSUBSCRIBE", *args)

    @tornado.gen.coroutine
    def _pubsub_unsubscribe(self, command, *args):
        if len(args) == 0:
            # see https://github.com/thefab/tornadis/issues/17
            args_len = 1
        else:
            args_len = len(args)
        results = yield Client.call(self, command, *args,
                                    __multiple_replies=args_len)
        for reply in results:
            if isinstance(reply, ConnectionError) or len(reply) != 3 or \
                    reply[0].lower() != command.lower():
                raise tornado.gen.Return(False)
            if reply[2] == 0:
                self.subscribed = False
        raise tornado.gen.Return(True)

    @tornado.gen.coroutine
    def pubsub_pop_message(self, deadline=None):
        """Pops a message for a subscribed client.

        Args:
            deadline (int): max number of seconds to wait (None => no timeout)

        Returns:
            Future with the popped message as result (or None if timeout
                or ConnectionError object in case of connection errors).

        Raises:
            ClientError: when you are not subscribed to anything
        """
        if not self.subscribed:
            raise ClientError("you must subscribe before using "
                              "pubsub_pop_message")
        reply = None
        try:
            reply = self._reply_list.pop(0)
            raise tornado.gen.Return(reply)
        except IndexError:
            pass
        yield self._condition.wait(timeout=deadline)
        try:
            reply = self._reply_list.pop(0)
        except IndexError:
            pass
        raise tornado.gen.Return(reply)
<|MERGE_RESOLUTION|>--- conflicted
+++ resolved
@@ -6,11 +6,6 @@
 
 import tornado.ioloop
 import tornado.gen
-<<<<<<< HEAD
-import logging
-=======
-import toro
->>>>>>> 4d0ff16f
 
 from tornadis.client import Client
 from tornadis.exceptions import ConnectionError, ClientError
@@ -163,4 +158,4 @@
             reply = self._reply_list.pop(0)
         except IndexError:
             pass
-        raise tornado.gen.Return(reply)
+        raise tornado.gen.Return(reply)