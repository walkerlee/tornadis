--- conflicted
+++ resolved
@@ -9,11 +9,7 @@
 import hiredis
 import collections
 import functools
-<<<<<<< HEAD
-=======
-import toro
 import logging
->>>>>>> 4d0ff16f
 
 from tornadis.connection import Connection
 from tornadis.pipeline import Pipeline
